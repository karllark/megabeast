--- conflicted
+++ resolved
@@ -21,12 +21,9 @@
                       pix_size=10.0,
                       verbose=False,
                       median=False,
-<<<<<<< HEAD
                       chi2mincut=False,
                       weigh_by_av=False):
-=======
-                      chi2mincut=False):
->>>>>>> 72292d7e
+
     """
     Make the naive maps by directly averaging the BEAST results for all the
     stars in each pixel.  Does not account for completeness, hence naive maps!
@@ -43,15 +40,12 @@
        calculate the median of the BEAST results (instead of the mean)
 
     chi2mincut : int (default=None)
-<<<<<<< HEAD
        place a chi2min cut on the BEAST results. Gives the max threshold.
 
     weigh_by_av : bool (default=False)
         weigh R(V) and f_A by A(V) to determinе R(V) and f_A of the total column
         of dust in a pixel (as opposed to finding a simple average across a pixel)
-=======
-       place a chi2min cut on the BEAST results
->>>>>>> 72292d7e
+
     """
 
     # type of statistic (make a commandline parameter later)
@@ -93,10 +87,8 @@
 
     # setup arrary to store summary stats per pixel
     sum_stats = ["Av", "Rv", "f_A", "logT", "M_act", "logA"]
-<<<<<<< HEAD
     print("summary stats", sum_stats)
-=======
->>>>>>> 72292d7e
+
     n_sum = len(sum_stats)
     summary_stats = np.zeros((n_y + 1, n_x + 1, n_sum + 1), dtype=float)
     summary_sigmas = np.zeros((n_y + 1, n_x + 1, n_sum), dtype=float)
@@ -119,7 +111,6 @@
                     print(i, j, len(tindxs))
                 for k, cur_stat in enumerate(sum_stats):
                     values = cat[cur_stat + "_" + stat_type][tindxs]
-<<<<<<< HEAD
 
                     # weigh R(V) and f_A by A(V)
                     if weigh_by_av and ("Rv" in cur_stat or "f_A" in cur_stat):
@@ -131,21 +122,13 @@
                         values_foreach_pixel[cur_stat][i, j] = values
                         weights = None
 
-=======
-                    values_foreach_pixel[cur_stat][i, j] = values
-                    summary_stats[j, i, k] = np.average(values)
-                    summary_sigmas[j, i, k] = np.std(values, ddof=1) / math.sqrt(len(values))
->>>>>>> 72292d7e
                     if median:
                         summary_stats[j, i, k] = np.median(values)
                         xabs = abs(values - np.median(values)) ** 2.
                         summary_sigmas[j, i, k] = np.sqrt(np.median(xabs)) / math.sqrt(len(values))
-<<<<<<< HEAD
                     else:
                         summary_stats[j, i, k] = np.average(values, weights=weights)
                         summary_sigmas[j, i, k] = np.std(values, ddof=1) / math.sqrt(len(values))
-=======
->>>>>>> 72292d7e
 
     master_header = w.to_header()
     # Now, write the maps to disk
@@ -194,15 +177,12 @@
     parser.add_argument(
         "--median", default=False, type=bool, help="find the median of the values"
     )
-<<<<<<< HEAD
     parser.add_argument(
         "--chi2mincut", default=False, type=int, help="max chi2min threshold to place on results"
     )
     parser.add_argument(
         "--weigh_by_av", default=False, type=bool, help="weigh R(V) or f_A by A(V)"
     )
-=======
->>>>>>> 72292d7e
     args = parser.parse_args()
 
     # call the function
